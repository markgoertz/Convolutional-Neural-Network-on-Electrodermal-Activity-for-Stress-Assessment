name: Publish Docker Image to GHCR

on:
  workflow_run:
    workflows:
      - CI
    types:
      - completed

permissions:
  actions: write
  contents: read
  packages: write

jobs:
  build-and-publish:
    if: >
      github.event.workflow_run.conclusion == 'success' &&
      github.event.workflow_run.head_branch == 'main'
    runs-on: ubuntu-latest

    steps:
      - name: Checkout code
        uses: actions/checkout@v3

      - name: Set up Docker Buildx
        uses: docker/setup-buildx-action@v1

      - name: Install Docker Compose
        run: |
          sudo apt-get update
          sudo apt-get install -y docker-compose

      - name: Log in to GitHub Container Registry
        uses: docker/login-action@v2
        with:
          registry: ghcr.io
          username: ${{ github.actor }}
          password: ${{ secrets.GITHUB_TOKEN }}

      - name: Build Docker Image
<<<<<<< HEAD
        run: docker-compose -f ./docker-compose.yml build
=======
        run: docker-compose -f path/to/your/docker-compose.yml build
>>>>>>> a891167a

      - name: Tag Docker Image
        run: docker tag $(docker images -q masterofappliedit) ghcr.io/${{ github.repository_owner }}/masterofappliedit:latest

      - name: Push Docker Image
        run: docker push ghcr.io/${{ github.repository_owner }}/masterofappliedit:latest<|MERGE_RESOLUTION|>--- conflicted
+++ resolved
@@ -39,11 +39,7 @@
           password: ${{ secrets.GITHUB_TOKEN }}
 
       - name: Build Docker Image
-<<<<<<< HEAD
         run: docker-compose -f ./docker-compose.yml build
-=======
-        run: docker-compose -f path/to/your/docker-compose.yml build
->>>>>>> a891167a
 
       - name: Tag Docker Image
         run: docker tag $(docker images -q masterofappliedit) ghcr.io/${{ github.repository_owner }}/masterofappliedit:latest
